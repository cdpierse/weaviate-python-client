--- conflicted
+++ resolved
@@ -3,21 +3,11 @@
 """
 
 import json
-<<<<<<< HEAD
+from dataclasses import dataclass
 from typing import List, Optional
 
 from weaviate.connect import Connection
-from weaviate.util import (
-    _capitalize_first_letter,
-    file_encoder_b64,
-)
-=======
-from dataclasses import dataclass
-from typing import List, Optional, Union
-
-from weaviate.connect import Connection, ConnectionV4
 from weaviate.util import _capitalize_first_letter, file_encoder_b64, _sanitize_str
->>>>>>> 3655347d
 from .filter import (
     Where,
     GraphQL,
