from typing import Generic, List, Optional

from weaviate.collections.classes.filters import (
    _Filters,
)
<<<<<<< HEAD
from weaviate.collections.classes.grpc import METADATA, GroupBy, HybridFusion, Rerank
=======

from weaviate.collections.classes.grpc import (
    METADATA,
    GroupBy,
    HybridFusion,
    Rerank,
    HybridVectorType,
)
>>>>>>> b58761f2
from weaviate.collections.classes.internal import (
    QuerySearchReturnType,
    ReturnProperties,
    ReturnReferences,
    _QueryOptions,
    _GroupBy,
)
from weaviate.collections.classes.types import Properties, TProperties, References, TReferences
from weaviate.collections.queries.base import _BaseQuery
from weaviate.exceptions import WeaviateNotImplementedError
from weaviate.types import NUMBER, INCLUDE_VECTOR


class _HybridQuery(Generic[Properties, References], _BaseQuery[Properties, References]):
    def hybrid(
        self,
        query: Optional[str],
        *,
        alpha: NUMBER = 0.7,
        vector: Optional[HybridVectorType] = None,
        query_properties: Optional[List[str]] = None,
        fusion_type: Optional[HybridFusion] = None,
        limit: Optional[int] = None,
        offset: Optional[int] = None,
        auto_limit: Optional[int] = None,
        filters: Optional[_Filters] = None,
        group_by: Optional[GroupBy] = None,
        rerank: Optional[Rerank] = None,
        target_vector: Optional[str] = None,
        include_vector: INCLUDE_VECTOR = False,
        return_metadata: Optional[METADATA] = None,
        return_properties: Optional[ReturnProperties[TProperties]] = None,
        return_references: Optional[ReturnReferences[TReferences]] = None,
    ) -> QuerySearchReturnType[Properties, References, TProperties, TReferences]:
        """Search for objects in this collection using the hybrid algorithm blending keyword-based BM25 and vector-based similarity.

        See the [docs](https://weaviate.io/developers/weaviate/search/hybrid) for a more detailed explanation.

        Arguments:
            `query`
                The keyword-based query to search for, REQUIRED. If query and vector are both None, a normal search will be performed.
            `alpha`
                The weight of the BM25 score. If not specified, the default weight specified by the server is used.
            `vector`
                The specific vector to search for. If not specified, the query is vectorized and used in the similarity search.
            `query_properties`
                The properties to search in. If not specified, all properties are searched.
            `fusion_type`
                The type of fusion to apply. If not specified, the default fusion type specified by the server is used.
            `limit`
                The maximum number of results to return. If not specified, the default limit specified by the server is returned.
            `offset`
                The offset to start from. If not specified, the retrieval begins from the first object in the server.
            `auto_limit`
                The maximum number of [autocut](https://weaviate.io/developers/weaviate/api/graphql/additional-operators#autocut) results to return. If not specified, no limit is applied.
            `filters`
                The filters to apply to the search.
            `group_by`
                How the results should be grouped by a specific property.
            `rerank`
                How the results should be reranked. NOTE: A `rerank-*` module must be enabled for this functionality to work.
            `target_vector`
                The name of the vector space to search in for named vector configurations. Required if multiple spaces are configured.
            `include_vector`
                Whether to include the vector in the results. If not specified, this is set to False.
            `return_metadata`
                The metadata to return for each object, defaults to `None`.
            `return_properties`
                The properties to return for each object.
            `return_references`
                The references to return for each object.

        NOTE:
            - If `return_properties` is not provided then all properties are returned except for blob properties.
            - If `return_metadata` is not provided then no metadata is provided. Use MetadataQuery.full() to retrieve all metadata.
            - If `return_references` is not provided then no references are provided.

        Returns:
            A `QueryReturn` or `GroupByReturn` object that includes the searched objects.
            If `group_by` is provided then a `GroupByReturn` object is returned, otherwise a `QueryReturn` object is returned.

        Raises:
            `weaviate.exceptions.WeaviateQueryError`:
                If the network connection to Weaviate fails.
            `weaviate.exceptions.WeaviateNotImplementedError`:
                If a group by is provided and the Weaviate server version is lower than 1.25.0.
        """
        if group_by is not None and not self._connection.supports_groupby_in_bm25_and_hybrid():
            raise WeaviateNotImplementedError(
                "Hybrid group by", self._connection.server_version, "1.25.0"
            )
        res = self._query.hybrid(
            query=query,
            alpha=alpha,
            vector=vector,
            properties=query_properties,
            fusion_type=fusion_type,
            limit=limit,
            offset=offset,
            autocut=auto_limit,
            filters=filters,
            group_by=_GroupBy.from_input(group_by),
            rerank=rerank,
            target_vector=target_vector,
            return_metadata=self._parse_return_metadata(return_metadata, include_vector),
            return_properties=self._parse_return_properties(return_properties),
            return_references=self._parse_return_references(return_references),
        )
        return self._result_to_query_or_groupby_return(
            res,
            _QueryOptions.from_input(
                return_metadata=return_metadata,
                return_properties=return_properties,
                include_vector=include_vector,
                collection_references=self._references,
                query_references=return_references,
                rerank=rerank,
                group_by=group_by,
            ),
            return_properties,
            return_references,
        )<|MERGE_RESOLUTION|>--- conflicted
+++ resolved
@@ -3,9 +3,6 @@
 from weaviate.collections.classes.filters import (
     _Filters,
 )
-<<<<<<< HEAD
-from weaviate.collections.classes.grpc import METADATA, GroupBy, HybridFusion, Rerank
-=======
 
 from weaviate.collections.classes.grpc import (
     METADATA,
@@ -14,7 +11,6 @@
     Rerank,
     HybridVectorType,
 )
->>>>>>> b58761f2
 from weaviate.collections.classes.internal import (
     QuerySearchReturnType,
     ReturnProperties,
