--- conflicted
+++ resolved
@@ -16,16 +16,12 @@
 
 
 class _BatchWrapper:
-<<<<<<< HEAD
     def __init__(
         self,
         event_loop: _EventLoop,
         connection: ConnectionV4,
-        consistency_level: Optional[ConsistencyLevel] = None,
+        consistency_level: Optional[ConsistencyLevel],
     ):
-=======
-    def __init__(self, connection: ConnectionV4, consistency_level: Optional[ConsistencyLevel]):
->>>>>>> 3655347d
         self._connection = connection
         self._consistency_level = consistency_level
         self._current_batch: Optional[_BatchBase] = None
