import datetime
import io
import pathlib
import time
import uuid
from typing import Any, Callable, Dict, List, Optional, Sequence, TypedDict, Union

import pytest

from integration.conftest import CollectionFactory, CollectionFactoryGet, _sanitize_collection_name
from integration.constants import WEAVIATE_LOGO_OLD_ENCODED, WEAVIATE_LOGO_NEW_ENCODED
from weaviate.collections.classes.batch import ErrorObject
from weaviate.collections.classes.config import (
    Configure,
    DataType,
    Property,
    ReferenceProperty,
    Tokenization,
    Vectorizers,
    ConsistencyLevel,
)
from weaviate.collections.classes.data import (
    DataObject,
)
from weaviate.collections.classes.grpc import (
    QueryReference,
    HybridFusion,
    GroupBy,
    MetadataQuery,
    Move,
    Sort,
    _Sorting,
    PROPERTIES,
    PROPERTY,
    REFERENCE,
    NearMediaType,
)
from weaviate.collections.classes.internal import (
    _CrossReference,
    Object,
    ReferenceToMulti,
)
<<<<<<< HEAD
from weaviate.collections.classes.tenants import Tenant, TenantActivityStatus
from weaviate.collections.classes.types import PhoneNumber, WeaviateProperties, _PhoneNumber
=======
from weaviate.collections.classes.types import PhoneNumber, WeaviateProperties
>>>>>>> 3655347d
from weaviate.exceptions import (
    UnexpectedStatusCodeError,
    WeaviateInvalidInputError,
    WeaviateQueryError,
    WeaviateInsertInvalidPropertyError,
    WeaviateInsertManyAllFailedError,
    WeaviateUnsupportedFeatureError,
)
from weaviate.types import UUID, UUIDS

import weaviate.classes as wvc

UUID1 = uuid.UUID("806827e0-2b31-43ca-9269-24fa95a221f9")
UUID2 = uuid.UUID("8ad0d33c-8db1-4437-87f3-72161ca2a51a")
UUID3 = uuid.UUID("83d99755-9deb-4b16-8431-d1dff4ab0a75")

DATE1 = datetime.datetime.strptime("2012-02-09", "%Y-%m-%d").replace(tzinfo=datetime.timezone.utc)
DATE2 = datetime.datetime.strptime("2013-02-10", "%Y-%m-%d").replace(tzinfo=datetime.timezone.utc)
DATE3 = datetime.datetime.strptime("2019-06-10", "%Y-%m-%d").replace(tzinfo=datetime.timezone.utc)


def test_insert_with_typed_dict_generic(
    collection_factory: CollectionFactory,
    collection_factory_get: CollectionFactoryGet,
) -> None:
    class TestInsert(TypedDict):
        name: str

    dummy = collection_factory(
        properties=[Property(name="Name", data_type=DataType.TEXT)],
        vectorizer_config=Configure.Vectorizer.none(),
    )
    collection = collection_factory_get(dummy.name, TestInsert)
    uuid = collection.data.insert(properties=TestInsert(name="some name"))
    objects = collection.query.fetch_objects()
    assert len(objects.objects) == 1
    name = collection.query.fetch_object_by_id(uuid).properties["name"]
    assert name == "some name"


def test_insert_with_dict_generic(
    collection_factory: CollectionFactory,
    collection_factory_get: CollectionFactoryGet,
) -> None:
    dummy = collection_factory(
        properties=[Property(name="Name", data_type=DataType.TEXT)],
        vectorizer_config=Configure.Vectorizer.none(),
    )
    collection = collection_factory_get(dummy.name, Dict[str, str])
    uuid = collection.data.insert(properties={"name": "some name"})
    objects = collection.query.fetch_objects()
    assert len(objects.objects) == 1
    name = collection.query.fetch_object_by_id(uuid).properties["name"]
    assert name == "some name"


def test_insert_with_no_generic(collection_factory: CollectionFactory) -> None:
    collection = collection_factory(
        properties=[Property(name="Name", data_type=DataType.TEXT)],
        vectorizer_config=Configure.Vectorizer.none(),
    )
    uuid = collection.data.insert(properties={"name": "some name"})
    objects = collection.query.fetch_objects()
    assert len(objects.objects) == 1
    prop = collection.query.fetch_object_by_id(uuid).properties["name"]
    assert prop == "some name"


def test_insert_with_consistency_level(collection_factory: CollectionFactory) -> None:
    collection = collection_factory(
        properties=[Property(name="Name", data_type=DataType.TEXT)],
        vectorizer_config=Configure.Vectorizer.none(),
    ).with_consistency_level(ConsistencyLevel.ALL)
    uuid = collection.data.insert(properties={"name": "some name"})
    objects = collection.query.fetch_objects()
    assert len(objects.objects) == 1
    prop = collection.query.fetch_object_by_id(uuid).properties["name"]
    assert prop == "some name"


def test_insert_bad_input(collection_factory: CollectionFactory) -> None:
    collection = collection_factory()

    class BadInput:
        def __init__(self) -> None:
            self.name = "test"

    with pytest.raises(WeaviateInvalidInputError):
        res = collection.data.insert({"name": BadInput})
        print(res)


def test_delete_by_id(collection_factory: CollectionFactory) -> None:
    collection = collection_factory(
        vectorizer_config=Configure.Vectorizer.none(),
    )

    uuid = collection.data.insert(properties={})
    assert collection.query.fetch_object_by_id(uuid) is not None
    assert collection.data.delete_by_id(uuid)
    assert collection.query.fetch_object_by_id(uuid) is None
    # does not exist anymore
    assert not collection.data.delete_by_id(uuid)


def test_delete_by_id_consistency_level(collection_factory: CollectionFactory) -> None:
    collection = collection_factory(
        vectorizer_config=Configure.Vectorizer.none(),
    ).with_consistency_level(ConsistencyLevel.ALL)

    uuid = collection.data.insert(properties={})
    assert collection.query.fetch_object_by_id(uuid) is not None
    assert collection.data.delete_by_id(uuid)
    assert collection.query.fetch_object_by_id(uuid) is None
    # does not exist anymore
    assert not collection.data.delete_by_id(uuid)


@pytest.mark.parametrize(
    "objects,should_error",
    [
        (
            [
                DataObject(properties={"name": "some name"}, vector=[1, 2, 3]),
                DataObject(properties={"name": "some other name"}, uuid=uuid.uuid4()),
            ],
            False,
        ),
        (
            [
                {"name": "some name"},
                DataObject(properties={"name": "some other name"}),
            ],
            False,
        ),  # allowed at runtime but not by mypy, should it still be tested?
        (
            [
                {"name": "some name"},
                {"name": "some other name"},
            ],
            False,
        ),
        (
            [
                DataObject(properties={}),
                DataObject(properties={}, vector=[1, 2, 3]),
                DataObject(properties={}, uuid=uuid.uuid4()),
                DataObject(properties={}, vector=[1, 2, 3], uuid=uuid.uuid4()),
            ],
            False,
        ),
        (
            [
                {"name": "some name", "vector": [1, 2, 3]},
            ],
            True,
        ),
        (
            [
                {"name": "some name", "vector": [1, 2, 3]},
                DataObject(properties={"name": "some other name"}),
            ],
            True,
        ),
        (
            [
                {"name": "some name", "vector": [1, 2, 3]},
                DataObject(
                    properties={"name": "some other name"}, uuid=uuid.uuid4(), vector=[1, 2, 3]
                ),
            ],
            True,
        ),
        (
            [
                {"name": "some name", "id": uuid.uuid4()},
            ],
            True,
        ),
    ],
)
def test_insert_many(
    collection_factory: CollectionFactory,
    objects: Sequence[Union[WeaviateProperties, DataObject[WeaviateProperties, Any]]],
    should_error: bool,
) -> None:
    collection = collection_factory(
        properties=[Property(name="Name", data_type=DataType.TEXT)],
        vectorizer_config=Configure.Vectorizer.none(),
    )
    if not should_error:
        ret = collection.data.insert_many(objects)
        for idx, uuid_ in ret.uuids.items():
            obj1 = collection.query.fetch_object_by_id(uuid_)
            inserted = objects[idx]
            if isinstance(inserted, DataObject) and len(inserted.properties) == 0:
                if "name" in obj1.properties:  # change this when server version bumps to 1.24.0
                    assert obj1.properties["name"] is None
                else:
                    assert obj1.properties == {}
            elif isinstance(inserted, DataObject) and inserted.properties is not None:
                a = inserted.properties["name"]
                b = obj1.properties["name"]
                assert b == a
                # assert obj1.properties["name"] == inserted.properties["name"]
            else:
                assert not isinstance(inserted, DataObject)
                assert obj1.properties["name"] == inserted["name"]
    else:
        with pytest.raises(WeaviateInsertInvalidPropertyError) as e:
            collection.data.insert_many(objects)
        assert (
            e.value.message
            == f"""It is forbidden to insert `id` or `vector` inside properties: {objects[0]}. Only properties defined in your collection's config can be inserted as properties of the object, `id` is totally forbidden as it is reserved and `vector` is forbidden at this level. You should use the `DataObject` class if you wish to insert an object with a custom `vector` whilst inserting its properties."""
        )


def test_insert_many_all_error(
    collection_factory: CollectionFactory,
) -> None:
    collection = collection_factory(
        properties=[Property(name="Name", data_type=DataType.TEXT)],
        vectorizer_config=Configure.Vectorizer.none(),
        multi_tenancy_config=Configure.multi_tenancy(True),
    )
    with pytest.raises(WeaviateInsertManyAllFailedError) as e:
        collection.data.insert_many([{"name": "steve"}, {"name": "bob"}, {"name": "joe"}])
    assert (
        e.value.message
        == f"Every object failed during insertion. Here is the set of all errors: class {collection.name} has multi-tenancy enabled, but request was without tenant"
    )


def test_insert_many_with_typed_dict(
    collection_factory: CollectionFactory,
    collection_factory_get: CollectionFactoryGet,
) -> None:
    class TestInsertManyWithTypedDict(TypedDict):
        name: str

    dummy = collection_factory(
        properties=[Property(name="Name", data_type=DataType.TEXT)],
        vectorizer_config=Configure.Vectorizer.none(),
    )
    collection = collection_factory_get(dummy.name, TestInsertManyWithTypedDict)
    ret = collection.data.insert_many(
        [
            DataObject(properties=TestInsertManyWithTypedDict(name="some name"), vector=[1, 2, 3]),
            DataObject(
                properties=TestInsertManyWithTypedDict(name="some other name"), uuid=uuid.uuid4()
            ),
        ]
    )
    obj1 = collection.query.fetch_object_by_id(ret.uuids[0])
    obj2 = collection.query.fetch_object_by_id(ret.uuids[1])
    assert obj1.properties["name"] == "some name"
    assert obj2.properties["name"] == "some other name"


def test_insert_many_with_refs(collection_factory: CollectionFactory) -> None:
    ref_collection = collection_factory(
        name="target", vectorizer_config=Configure.Vectorizer.none()
    )
    uuid_to1 = ref_collection.data.insert(properties={})
    uuid_to2 = ref_collection.data.insert(properties={})

    collection = collection_factory(
        name="source",
        properties=[Property(name="Name", data_type=DataType.TEXT)],
        references=[ReferenceProperty(name="ref_single", target_collection=ref_collection.name)],
        vectorizer_config=Configure.Vectorizer.none(),
    )
    collection.config.add_reference(
        ReferenceProperty.MultiTarget(
            name="ref_many", target_collections=[ref_collection.name, collection.name]
        )
    )
    uuid_from = collection.data.insert(properties={"name": "first"})

    ret = collection.data.insert_many(
        [
            DataObject(
                properties={
                    "name": "some name",
                },
                references={
                    "ref_single": [uuid_to1, uuid_to2],
                    "ref_many": ReferenceToMulti(
                        uuids=[uuid_from], target_collection=collection.name
                    ),
                },
                vector=[1, 2, 3],
            ),
            DataObject(
                properties={
                    "name": "some other name",
                },
                references={
                    "ref_single": uuid_to2,
                    "ref_many": ReferenceToMulti(
                        uuids=uuid_to1, target_collection=ref_collection.name
                    ),
                },
                uuid=uuid.uuid4(),
            ),
        ]
    )
    obj1 = collection.query.fetch_object_by_id(
        ret.uuids[0],
        return_properties=[
            "name",
        ],
        return_references=[
            QueryReference(link_on="ref_single"),
            QueryReference.MultiTarget(link_on="ref_many", target_collection=collection.name),
        ],
    )
    assert obj1 is not None
    assert obj1.properties["name"] == "some name"
    assert isinstance(obj1.references["ref_many"], _CrossReference)
    assert isinstance(obj1.references["ref_single"], _CrossReference)

    obj1 = collection.query.fetch_object_by_id(
        ret.uuids[1],
        return_properties=[
            "name",
        ],
        return_references=[
            QueryReference(link_on="ref_single"),
            QueryReference.MultiTarget(link_on="ref_many", target_collection=ref_collection.name),
        ],
    )
    assert obj1 is not None
    assert obj1.properties["name"] == "some other name"
    assert isinstance(obj1.references["ref_many"], _CrossReference)
    assert isinstance(obj1.references["ref_single"], _CrossReference)


def test_insert_many_error(collection_factory: CollectionFactory) -> None:
    collection = collection_factory(
        properties=[Property(name="Name", data_type=DataType.TEXT)],
        vectorizer_config=Configure.Vectorizer.none(),
    )
    ret = collection.data.insert_many(
        [
            DataObject(properties={"wrong_name": "some name"}, vector=[1, 2, 3]),
            DataObject(properties={"name": "some other name"}, uuid=uuid.uuid4()),
            DataObject(properties={"other_thing": "is_wrong"}, vector=[1, 2, 3]),
        ]
    )
    assert ret.has_errors

    obj = collection.query.fetch_object_by_id(ret.uuids[1])
    assert obj.properties["name"] == "some other name"

    assert len(ret.errors) == 2
    assert 0 in ret.errors and 2 in ret.errors

    assert isinstance(ret.all_responses[0], ErrorObject) and isinstance(
        ret.all_responses[2], ErrorObject
    )
    assert isinstance(ret.all_responses[1], uuid.UUID)


def test_replace(collection_factory: CollectionFactory) -> None:
    collection = collection_factory(
        properties=[Property(name="Name", data_type=DataType.TEXT)],
        vectorizer_config=Configure.Vectorizer.none(),
    )
    uuid = collection.data.insert(properties={"name": "some name"})
    collection.data.replace(properties={"name": "other name"}, uuid=uuid)
    assert collection.query.fetch_object_by_id(uuid).properties["name"] == "other name"


@pytest.mark.parametrize("to_uuids", [UUID3, [UUID3]])
def test_replace_with_refs(collection_factory: CollectionFactory, to_uuids: UUIDS) -> None:
    ref_collection = collection_factory(
        name="target", vectorizer_config=Configure.Vectorizer.none()
    )
    ref_collection.data.insert(properties={}, uuid=UUID1)
    ref_collection.data.insert(properties={}, uuid=UUID2)
    ref_collection.data.insert(properties={}, uuid=UUID3)

    collection = collection_factory(
        name="source",
        properties=[Property(name="Name", data_type=DataType.TEXT)],
        references=[ReferenceProperty(name="ref", target_collection=ref_collection.name)],
        vectorizer_config=Configure.Vectorizer.none(),
    )
    uuid = collection.data.insert(
        properties={"name": "some name"},
        references={
            "ref": [UUID1, UUID2],
        },
    )

    collection.data.replace(
        properties={"name": "other name"},
        uuid=uuid,
        references={"ref": to_uuids},
    )
    obj = collection.query.fetch_object_by_id(
        uuid,
        return_properties=[
            "name",
        ],
        return_references=[
            QueryReference(link_on="ref"),
        ],
    )
    assert len(obj.references["ref"].objects) == 1
    assert obj.references["ref"].objects[0].uuid == UUID3


def test_replace_overwrites_vector(collection_factory: CollectionFactory) -> None:
    collection = collection_factory(
        properties=[Property(name="Name", data_type=DataType.TEXT)],
        vectorizer_config=Configure.Vectorizer.none(),
    )
    uuid = collection.data.insert(properties={"name": "some name"}, vector=[1, 2, 3])
    obj = collection.query.fetch_object_by_id(uuid, include_vector=True)
    assert obj.properties["name"] == "some name"
    assert obj.vector["default"] == [1, 2, 3]

    collection.data.replace(properties={"name": "other name"}, uuid=uuid)
    obj = collection.query.fetch_object_by_id(uuid, include_vector=True)
    assert obj.properties["name"] == "other name"
    assert "default" not in obj.vector

    collection.data.replace(properties={"name": "real name"}, uuid=uuid, vector=[2, 3, 4])
    obj = collection.query.fetch_object_by_id(uuid, include_vector=True)
    assert obj.properties["name"] == "real name"
    assert obj.vector["default"] == [2, 3, 4]


@pytest.mark.parametrize("to_uuids", [UUID3, [UUID3]])
def test_update_with_refs(collection_factory: CollectionFactory, to_uuids: UUIDS) -> None:
    ref_collection = collection_factory(
        name="target", vectorizer_config=Configure.Vectorizer.none()
    )
    ref_collection.data.insert(properties={}, uuid=UUID1)
    ref_collection.data.insert(properties={}, uuid=UUID2)
    ref_collection.data.insert(properties={}, uuid=UUID3)

    collection = collection_factory(
        name="source",
        properties=[Property(name="Name", data_type=DataType.TEXT)],
        references=[ReferenceProperty(name="ref", target_collection=ref_collection.name)],
        vectorizer_config=Configure.Vectorizer.none(),
    )
    uuid = collection.data.insert(
        properties={"name": "some name"},
        references={
            "ref": [UUID1, UUID2],
        },
    )

    collection.data.update(
        uuid=uuid,
        references={
            "ref": to_uuids,
        },
    )
    obj = collection.query.fetch_object_by_id(
        uuid,
        return_properties=[
            "name",
        ],
        return_references=[
            QueryReference(link_on="ref"),
        ],
    )
    assert len(obj.references["ref"].objects) == 3
    assert obj.references["ref"].objects[2].uuid == UUID3


@pytest.mark.parametrize(
    "data_type,value",
    [
        (DataType.TEXT, "1"),
        (DataType.INT, 1),
        (DataType.NUMBER, 0.5),
        (DataType.TEXT_ARRAY, ["1", "2"]),
        (DataType.INT_ARRAY, [1, 2]),
        (DataType.NUMBER_ARRAY, [1.0, 2.1]),
        (DataType.NUMBER_ARRAY, []),
    ],
)
def test_types(collection_factory: CollectionFactory, data_type: DataType, value: Any) -> None:
    name = "name"
    collection = collection_factory(
        properties=[Property(name=name, data_type=data_type)],
        vectorizer_config=Configure.Vectorizer.none(),
    )
    uuid_object = collection.data.insert(properties={name: value})

    object_get = collection.query.fetch_object_by_id(uuid_object)
    assert object_get is not None and object_get.properties[name] == value

    batch_return = collection.data.insert_many([{name: value}])
    assert not batch_return.has_errors

    object_get_from_batch = collection.query.fetch_object_by_id(batch_return.uuids[0])
    assert object_get_from_batch is not None and object_get_from_batch.properties[name] == value


@pytest.mark.parametrize("fusion_type", [HybridFusion.RANKED, HybridFusion.RELATIVE_SCORE])
def test_search_hybrid(collection_factory: CollectionFactory, fusion_type: HybridFusion) -> None:
    collection = collection_factory(
        properties=[Property(name="Name", data_type=DataType.TEXT)],
        vectorizer_config=Configure.Vectorizer.text2vec_contextionary(
            vectorize_collection_name=False
        ),
    )
    collection.data.insert({"Name": "some name"}, uuid=uuid.uuid4())
    collection.data.insert({"Name": "other word"}, uuid=uuid.uuid4())
    objs = collection.query.hybrid(
        alpha=0, query="name", fusion_type=fusion_type, include_vector=True
    ).objects
    assert len(objs) == 1

    objs = collection.query.hybrid(
        alpha=1, query="name", fusion_type=fusion_type, vector=objs[0].vector["default"]
    ).objects
    assert len(objs) == 2


def test_search_hybrid_group_by(collection_factory: CollectionFactory) -> None:
    collection = collection_factory(
        properties=[Property(name="Name", data_type=DataType.TEXT)],
        vectorizer_config=Configure.Vectorizer.text2vec_contextionary(
            vectorize_collection_name=False
        ),
    )
    collection.data.insert({"Name": "some name"}, uuid=uuid.uuid4())
    collection.data.insert({"Name": "other word"}, uuid=uuid.uuid4())
    if collection._connection.supports_groupby_in_bm25_and_hybrid():
        objs = collection.query.hybrid(
            alpha=0,
            query="name",
            include_vector=True,
            group_by=GroupBy(prop="name", objects_per_group=1, number_of_groups=2),
        ).objects
        assert len(objs) == 1
        assert objs[0].belongs_to_group == "some name"
    else:
        with pytest.raises(WeaviateUnsupportedFeatureError):
            collection.query.hybrid(
                alpha=0,
                query="name",
                include_vector=True,
                group_by=GroupBy(prop="name", objects_per_group=1, number_of_groups=2),
            )


@pytest.mark.parametrize("query", [None, ""])
def test_search_hybrid_only_vector(
    collection_factory: CollectionFactory, query: Optional[str]
) -> None:
    collection = collection_factory(
        properties=[Property(name="Name", data_type=DataType.TEXT)],
        vectorizer_config=Configure.Vectorizer.text2vec_contextionary(
            vectorize_collection_name=False
        ),
    )
    uuid_ = collection.data.insert({"Name": "some name"}, uuid=uuid.uuid4())
    vec = collection.query.fetch_object_by_id(uuid_, include_vector=True).vector
    assert vec is not None

    collection.data.insert({"Name": "other word"}, uuid=uuid.uuid4())

    objs = collection.query.hybrid(alpha=1, query=query, vector=vec["default"]).objects
    assert len(objs) == 2


@pytest.mark.parametrize("limit", [1, 2])
def test_hybrid_limit(collection_factory: CollectionFactory, limit: int) -> None:
    collection = collection_factory(
        properties=[Property(name="Name", data_type=DataType.TEXT)],
        vectorizer_config=Configure.Vectorizer.none(),
    )

    res = collection.data.insert_many(
        [
            {"Name": "test"},
            {"Name": "another"},
            {"Name": "test"},
        ]
    )
    assert res.has_errors is False
    assert len(collection.query.hybrid(query="test", alpha=0, limit=limit).objects) == limit


@pytest.mark.parametrize("offset,expected", [(0, 2), (1, 1), (2, 0)])
def test_hybrid_offset(collection_factory: CollectionFactory, offset: int, expected: int) -> None:
    collection = collection_factory(
        properties=[Property(name="Name", data_type=DataType.TEXT)],
        vectorizer_config=Configure.Vectorizer.none(),
    )

    res = collection.data.insert_many(
        [
            {"Name": "test"},
            {"Name": "another"},
            {"Name": "test"},
        ]
    )
    assert res.has_errors is False

    assert len(collection.query.hybrid(query="test", alpha=0, offset=offset).objects) == expected


def test_hybrid_alpha(collection_factory: CollectionFactory) -> None:
    collection = collection_factory(
        properties=[Property(name="name", data_type=DataType.TEXT)],
        vectorizer_config=Configure.Vectorizer.text2vec_contextionary(
            vectorize_collection_name=False
        ),
    )

    res = collection.data.insert_many(
        [
            {"name": "banana"},
            {"name": "fruit"},
            {"name": "car"},
        ]
    )
    assert res.has_errors is False

    hybrid_res = collection.query.hybrid(query="fruit", alpha=0)
    bm25_res = collection.query.bm25(query="fruit")
    assert all(
        bm25_res.objects[i].uuid == hybrid_res.objects[i].uuid
        for i in range(len(hybrid_res.objects))
    )

    hybrid_res = collection.query.hybrid(query="fruit", alpha=1)
    text_res = collection.query.near_text(query="fruit")
    assert all(
        text_res.objects[i].uuid == hybrid_res.objects[i].uuid
        for i in range(len(hybrid_res.objects))
    )


def test_bm25(collection_factory: CollectionFactory) -> None:
    collection = collection_factory(
        properties=[Property(name="Name", data_type=DataType.TEXT)],
        vectorizer_config=Configure.Vectorizer.none(),
    )

    res = collection.data.insert_many(
        [
            {"Name": "test"},
            {"Name": "another"},
            {"Name": "test"},
        ]
    )
    assert res.has_errors is False
    assert len(collection.query.bm25(query="test").objects) == 2


def test_bm25_group_by(collection_factory: CollectionFactory) -> None:
    collection = collection_factory(
        properties=[Property(name="Name", data_type=DataType.TEXT)],
        vectorizer_config=Configure.Vectorizer.none(),
    )

    res = collection.data.insert_many(
        [
            {"Name": "test"},
            {"Name": "another"},
            {"Name": "test"},
        ]
    )
    assert res.has_errors is False
    if collection._connection.supports_groupby_in_bm25_and_hybrid():
        objs = collection.query.bm25(
            query="test", group_by=GroupBy(prop="name", objects_per_group=1, number_of_groups=2)
        ).objects
        assert len(objs) == 1
        assert objs[0].belongs_to_group == "test"
    else:
        with pytest.raises(WeaviateUnsupportedFeatureError):
            collection.query.bm25(
                query="test", group_by=GroupBy(prop="name", objects_per_group=1, number_of_groups=2)
            )


@pytest.mark.parametrize("limit", [1, 2])
def test_bm25_limit(collection_factory: CollectionFactory, limit: int) -> None:
    collection = collection_factory(
        properties=[Property(name="Name", data_type=DataType.TEXT, tokenization=Tokenization.WORD)],
        vectorizer_config=Configure.Vectorizer.none(),
    )

    res = collection.data.insert_many(
        [
            {"Name": "test"},
            {"Name": "another"},
            {"Name": "test"},
        ]
    )
    assert res.has_errors is False
    assert len(collection.query.bm25(query="test", limit=limit).objects) == limit


@pytest.mark.parametrize("offset,expected", [(0, 2), (1, 1), (2, 0)])
def test_bm25_offset(collection_factory: CollectionFactory, offset: int, expected: int) -> None:
    collection = collection_factory(
        properties=[Property(name="Name", data_type=DataType.TEXT, tokenization=Tokenization.WORD)],
        vectorizer_config=Configure.Vectorizer.none(),
    )

    res = collection.data.insert_many(
        [
            {"Name": "test"},
            {"Name": "another"},
            {"Name": "test"},
        ]
    )
    assert res.has_errors is False

    assert len(collection.query.bm25(query="test", offset=offset).objects) == expected


@pytest.mark.parametrize("offset", [0, 1, 5])
def test_fetch_objects_offset(collection_factory: CollectionFactory, offset: int) -> None:
    collection = collection_factory(
        properties=[Property(name="Name", data_type=DataType.TEXT)],
        vectorizer_config=Configure.Vectorizer.none(),
    )

    nr_objects = 5
    for i in range(nr_objects):
        collection.data.insert({"Name": str(i)})

    objects = collection.query.fetch_objects(offset=offset).objects
    assert len(objects) == nr_objects - offset


@pytest.mark.parametrize("limit", [1, 5])
def test_fetch_objects_limit(collection_factory: CollectionFactory, limit: int) -> None:
    collection = collection_factory(
        properties=[Property(name="Name", data_type=DataType.TEXT)],
        vectorizer_config=Configure.Vectorizer.none(),
    )
    for i in range(5):
        collection.data.insert({"Name": str(i)})

    assert len(collection.query.fetch_objects(limit=limit).objects) == limit


def test_search_after(collection_factory: CollectionFactory) -> None:
    collection = collection_factory(
        properties=[Property(name="Name", data_type=DataType.TEXT)],
        vectorizer_config=Configure.Vectorizer.none(),
    )

    nr_objects = 10
    for i in range(nr_objects):
        collection.data.insert({"Name": str(i)})

    objects = collection.query.fetch_objects().objects
    for i, obj in enumerate(objects):
        objects_after = collection.query.fetch_objects(after=obj.uuid).objects
        assert len(objects_after) == nr_objects - 1 - i


def test_auto_limit(collection_factory: CollectionFactory) -> None:
    collection = collection_factory(
        properties=[Property(name="Name", data_type=DataType.TEXT)],
        vectorizer_config=Configure.Vectorizer.none(),
        inverted_index_config=Configure.inverted_index(),
    )
    for _ in range(4):
        collection.data.insert({"Name": "rain rain"})
    for _ in range(4):
        collection.data.insert({"Name": "rain"})
    for _ in range(4):
        collection.data.insert({"Name": ""})

    # match all objects with rain
    objects = collection.query.bm25(query="rain", auto_limit=0).objects
    assert len(objects) == 2 * 4
    objects = collection.query.hybrid(
        query="rain", auto_limit=0, alpha=0, fusion_type=HybridFusion.RELATIVE_SCORE
    ).objects
    assert len(objects) == 2 * 4

    # match only objects with two rains
    objects = collection.query.bm25(query="rain", auto_limit=1).objects
    assert len(objects) == 1 * 4
    objects = collection.query.hybrid(
        query="rain", auto_limit=1, alpha=0, fusion_type=HybridFusion.RELATIVE_SCORE
    ).objects
    assert len(objects) == 1 * 4


def test_query_properties(collection_factory: CollectionFactory) -> None:
    collection = collection_factory(
        properties=[
            Property(name="Name", data_type=DataType.TEXT),
            Property(name="Age", data_type=DataType.INT),
        ],
        vectorizer_config=Configure.Vectorizer.none(),
    )
    collection.data.insert({"Name": "rain", "Age": 1})
    collection.data.insert({"Name": "sun", "Age": 2})
    collection.data.insert({"Name": "cloud", "Age": 3})
    collection.data.insert({"Name": "snow", "Age": 4})
    collection.data.insert({"Name": "hail", "Age": 5})

    objects = collection.query.bm25(query="rain", query_properties=["name"]).objects
    assert len(objects) == 1
    assert objects[0].properties["age"] == 1

    objects = collection.query.bm25(query="sleet", query_properties=["name"]).objects
    assert len(objects) == 0

    objects = collection.query.hybrid(query="cloud", query_properties=["name"], alpha=0).objects
    assert len(objects) == 1
    assert objects[0].properties["age"] == 3

    objects = collection.query.hybrid(query="sleet", query_properties=["name"], alpha=0).objects
    assert len(objects) == 0


def test_near_vector(collection_factory: CollectionFactory) -> None:
    collection = collection_factory(
        properties=[Property(name="Name", data_type=DataType.TEXT)],
        vectorizer_config=Configure.Vectorizer.text2vec_contextionary(
            vectorize_collection_name=False
        ),
    )
    uuid_banana = collection.data.insert({"Name": "Banana"})
    collection.data.insert({"Name": "Fruit"})
    collection.data.insert({"Name": "car"})
    collection.data.insert({"Name": "Mountain"})

    banana = collection.query.fetch_object_by_id(uuid_banana, include_vector=True)

    full_objects = collection.query.near_vector(
        banana.vector["default"], return_metadata=MetadataQuery(distance=True, certainty=True)
    ).objects
    assert len(full_objects) == 4

    objects_distance = collection.query.near_vector(
        banana.vector["default"], distance=full_objects[2].metadata.distance
    ).objects
    assert len(objects_distance) == 3

    objects_distance = collection.query.near_vector(
        banana.vector["default"], certainty=full_objects[2].metadata.certainty
    ).objects
    assert len(objects_distance) == 3


def test_near_vector_limit(collection_factory: CollectionFactory) -> None:
    collection = collection_factory(
        properties=[Property(name="Name", data_type=DataType.TEXT)],
        vectorizer_config=Configure.Vectorizer.text2vec_contextionary(
            vectorize_collection_name=False
        ),
    )
    uuid_banana = collection.data.insert({"Name": "Banana"})
    collection.data.insert({"Name": "Fruit"})
    collection.data.insert({"Name": "car"})
    collection.data.insert({"Name": "Mountain"})

    banana = collection.query.fetch_object_by_id(uuid_banana, include_vector=True)

    objs = collection.query.near_vector(banana.vector["default"], limit=2).objects
    assert len(objs) == 2


def test_near_vector_offset(collection_factory: CollectionFactory) -> None:
    collection = collection_factory(
        properties=[Property(name="Name", data_type=DataType.TEXT)],
        vectorizer_config=Configure.Vectorizer.text2vec_contextionary(
            vectorize_collection_name=False
        ),
    )
    uuid_banana = collection.data.insert({"Name": "Banana"})
    uuid_fruit = collection.data.insert({"Name": "Fruit"})
    collection.data.insert({"Name": "car"})
    collection.data.insert({"Name": "Mountain"})

    banana = collection.query.fetch_object_by_id(uuid_banana, include_vector=True)

    objs = collection.query.near_vector(banana.vector["default"], offset=1).objects
    assert len(objs) == 3
    assert objs[0].uuid == uuid_fruit


def test_near_vector_group_by_argument(collection_factory: CollectionFactory) -> None:
    collection = collection_factory(
        properties=[
            Property(name="Name", data_type=DataType.TEXT),
            Property(name="Count", data_type=DataType.INT),
        ],
        vectorizer_config=Configure.Vectorizer.text2vec_contextionary(
            vectorize_collection_name=False
        ),
    )
    uuid_banana1 = collection.data.insert({"Name": "Banana", "Count": 51})
    collection.data.insert({"Name": "Banana", "Count": 72})
    collection.data.insert({"Name": "car", "Count": 12})
    collection.data.insert({"Name": "Mountain", "Count": 1})

    banana1 = collection.query.fetch_object_by_id(uuid_banana1, include_vector=True)

    ret = collection.query.near_vector(
        banana1.vector["default"],
        group_by=GroupBy(
            prop="name",
            number_of_groups=4,
            objects_per_group=10,
        ),
        return_metadata=MetadataQuery(distance=True, certainty=True),
    )

    assert len(ret.objects) == 4
    assert ret.objects[0].belongs_to_group == "Banana"
    assert ret.objects[1].belongs_to_group == "Banana"
    assert ret.objects[2].belongs_to_group == "car"
    assert ret.objects[3].belongs_to_group == "Mountain"


def test_near_object(collection_factory: CollectionFactory) -> None:
    collection = collection_factory(
        properties=[Property(name="Name", data_type=DataType.TEXT)],
        vectorizer_config=Configure.Vectorizer.text2vec_contextionary(
            vectorize_collection_name=False
        ),
    )
    uuid_banana = collection.data.insert({"Name": "Banana"})
    collection.data.insert({"Name": "Fruit"})
    collection.data.insert({"Name": "car"})
    collection.data.insert({"Name": "Mountain"})

    full_objects = collection.query.near_object(
        uuid_banana, return_metadata=MetadataQuery(distance=True, certainty=True)
    ).objects
    assert len(full_objects) == 4

    objects_distance = collection.query.near_object(
        uuid_banana, distance=full_objects[2].metadata.distance
    ).objects
    assert len(objects_distance) == 3

    objects_certainty = collection.query.near_object(
        uuid_banana, certainty=full_objects[2].metadata.certainty
    ).objects
    assert len(objects_certainty) == 3


def test_near_object_limit(collection_factory: CollectionFactory) -> None:
    collection = collection_factory(
        properties=[Property(name="Name", data_type=DataType.TEXT)],
        vectorizer_config=Configure.Vectorizer.text2vec_contextionary(
            vectorize_collection_name=False
        ),
    )
    uuid_banana = collection.data.insert({"Name": "Banana"})
    uuid_fruit = collection.data.insert({"Name": "Fruit"})
    collection.data.insert({"Name": "car"})
    collection.data.insert({"Name": "Mountain"})

    banana = collection.query.fetch_object_by_id(uuid_banana)

    objs = collection.query.near_object(banana.uuid, limit=2).objects
    assert len(objs) == 2
    assert objs[0].uuid == uuid_banana
    assert objs[1].uuid == uuid_fruit


def test_near_object_offset(collection_factory: CollectionFactory) -> None:
    collection = collection_factory(
        properties=[Property(name="Name", data_type=DataType.TEXT)],
        vectorizer_config=Configure.Vectorizer.text2vec_contextionary(
            vectorize_collection_name=False
        ),
    )
    uuid_banana = collection.data.insert({"Name": "Banana"})
    uuid_fruit = collection.data.insert({"Name": "Fruit"})
    collection.data.insert({"Name": "car"})
    collection.data.insert({"Name": "Mountain"})

    banana = collection.query.fetch_object_by_id(uuid_banana)

    objs = collection.query.near_object(banana.uuid, offset=1).objects
    assert len(objs) == 3
    assert objs[0].uuid == uuid_fruit


def test_near_object_group_by_argument(collection_factory: CollectionFactory) -> None:
    collection = collection_factory(
        properties=[
            Property(name="Name", data_type=DataType.TEXT),
            Property(name="Count", data_type=DataType.INT),
        ],
        vectorizer_config=Configure.Vectorizer.text2vec_contextionary(
            vectorize_collection_name=False
        ),
    )
    uuid_banana1 = collection.data.insert({"Name": "Banana", "Count": 51})
    collection.data.insert({"Name": "Banana", "Count": 72})
    collection.data.insert({"Name": "car", "Count": 12})
    collection.data.insert({"Name": "Mountain", "Count": 1})

    ret = collection.query.near_object(
        uuid_banana1,
        group_by=GroupBy(
            prop="name",
            number_of_groups=4,
            objects_per_group=10,
        ),
        return_metadata=MetadataQuery(distance=True, certainty=True),
    )

    assert len(ret.objects) == 4
    assert ret.objects[0].belongs_to_group == "Banana"
    assert ret.objects[1].belongs_to_group == "Banana"
    assert ret.objects[2].belongs_to_group == "car"
    assert ret.objects[3].belongs_to_group == "Mountain"


def test_multi_searches(collection_factory: CollectionFactory) -> None:
    collection = collection_factory(
        properties=[Property(name="name", data_type=DataType.TEXT)],
        vectorizer_config=Configure.Vectorizer.none(),
    )

    collection.data.insert(properties={"name": "word"})
    collection.data.insert(properties={"name": "other"})

    objects = collection.query.bm25(
        query="word",
        return_properties=["name"],
        return_metadata=MetadataQuery(last_update_time=True),
    ).objects
    assert "name" in objects[0].properties
    assert objects[0].metadata.last_update_time is not None

    objects = collection.query.bm25(query="other").objects
    assert "name" in objects[0].properties
    assert objects[0].uuid is not None
    assert objects[0].metadata._is_empty()

    objects = collection.query.bm25(query="other", return_properties=[]).objects
    assert "name" not in objects[0].properties
    assert objects[0].uuid is not None
    assert objects[0].metadata._is_empty()


def test_fetch_objects_with_limit(collection_factory: CollectionFactory) -> None:
    collection = collection_factory(
        vectorizer_config=Configure.Vectorizer.none(),
        properties=[Property(name="name", data_type=DataType.TEXT)],
    )

    for i in range(10):
        collection.data.insert({"name": str(i)})

    objects = collection.query.fetch_objects(limit=5).objects
    assert len(objects) == 5


def test_add_property(collection_factory: CollectionFactory) -> None:
    collection = collection_factory(
        vectorizer_config=Configure.Vectorizer.none(),
        properties=[Property(name="name", data_type=DataType.TEXT)],
    )
    uuid1 = collection.data.insert({"name": "first"})
    collection.config.add_property(Property(name="number", data_type=DataType.INT))
    uuid2 = collection.data.insert({"name": "second", "number": 5})
    obj1 = collection.query.fetch_object_by_id(uuid1)
    obj2 = collection.query.fetch_object_by_id(uuid2)
    assert "name" in obj1.properties
    assert "name" in obj2.properties
    assert "number" in obj2.properties


def test_add_reference(collection_factory: CollectionFactory) -> None:
    collection = collection_factory(
        vectorizer_config=Configure.Vectorizer.none(),
        properties=[Property(name="name", data_type=DataType.TEXT)],
    )
    uuid1 = collection.data.insert({"name": "first"})
    collection.config.add_reference(
        ReferenceProperty(name="self", target_collection=collection.name)
    )
    uuid2 = collection.data.insert({"name": "second"}, references={"self": uuid1})
    obj1 = collection.query.fetch_object_by_id(
        uuid1, return_properties=["name"], return_references=QueryReference(link_on="self")
    )
    obj2 = collection.query.fetch_object_by_id(
        uuid2, return_properties=["name"], return_references=QueryReference(link_on="self")
    )
    assert "name" in obj1.properties
    assert obj1.references == {}
    assert "name" in obj2.properties
    assert "self" in obj2.references


def test_collection_config_get(collection_factory: CollectionFactory) -> None:
    collection = collection_factory(
        vectorizer_config=Configure.Vectorizer.none(),
        properties=[
            Property(name="name", data_type=DataType.TEXT),
            Property(name="age", data_type=DataType.INT),
        ],
    )
    config = collection.config.get()
    assert config.name == collection.name
    assert len(config.properties) == 2
    assert config.properties[0].name == "name"
    assert config.properties[0].data_type == DataType.TEXT
    assert config.properties[1].name == "age"
    assert config.properties[1].data_type == DataType.INT
    assert config.vectorizer == Vectorizers.NONE


@pytest.mark.parametrize("return_properties", [None, [], ["name"]])
@pytest.mark.parametrize(
    "return_metadata",
    [
        None,
        [],
        MetadataQuery(),
        [
            "creation_time",
            "last_update_time",
            "distance",
            "certainty",
            "score",
            "explain_score",
            "is_consistent",
        ],
        MetadataQuery.full(),
    ],
)
@pytest.mark.parametrize("return_references", [None, [], [QueryReference(link_on="friend")]])
@pytest.mark.parametrize("include_vector", [False, True])
def test_return_properties_metadata_references_combos(
    collection_factory: CollectionFactory,
    return_properties: Optional[List[PROPERTY]],
    return_metadata: Optional[MetadataQuery],
    return_references: Optional[List[REFERENCE]],
    include_vector: bool,
) -> None:
    collection = collection_factory(
        vectorizer_config=Configure.Vectorizer.none(),
        properties=[
            Property(name="name", data_type=DataType.TEXT),
            Property(name="age", data_type=DataType.INT),
        ],
    )
    collection.config.add_reference(
        ReferenceProperty(
            name="friend", target_collection=_sanitize_collection_name(collection.name)
        )
    )

    collection.data.insert(
        uuid=UUID1, properties={"name": "Graham", "age": 42}, vector=[1, 2, 3, 4]
    )
    collection.data.insert(
        uuid=UUID2,
        properties={"name": "John", "age": 43},
        vector=[1, 2, 3, 4],
        references={"friend": UUID1},
    )

    objects = collection.query.fetch_objects(
        include_vector=include_vector,
        return_properties=return_properties,
        return_metadata=return_metadata,
        return_references=return_references,
    ).objects

    obj = [obj for obj in objects if obj.uuid == UUID2][0]

    assert obj.uuid is not None

    if return_properties is None:
        assert "name" in obj.properties
        assert "age" in obj.properties
        assert obj.properties["name"] == "John"
        assert obj.properties["age"] == 43
    elif len(return_properties) == 0:
        assert "name" not in obj.properties
        assert "age" not in obj.properties
    else:
        assert "name" in obj.properties
        assert "age" not in obj.properties
        assert obj.properties["name"] == "John"

    if (
        return_metadata is None
        or return_metadata == MetadataQuery()
        or (isinstance(return_metadata, list) and len(return_metadata) == 0)
    ):
        assert obj.metadata._is_empty()
    else:
        assert obj.metadata.last_update_time is not None
        assert obj.metadata.creation_time is not None
        assert obj.metadata.explain_score is not None

    if include_vector:
        assert obj.vector["default"] == [1, 2, 3, 4]
    else:
        assert "default" not in obj.vector

    if return_references is None or len(return_references) == 0:
        assert obj.references is None
    else:
        assert obj.references is not None
        assert obj.references["friend"].objects[0].uuid == UUID1
        assert obj.references["friend"].objects[0].properties["name"] == "Graham"
        assert obj.references["friend"].objects[0].properties["age"] == 42


@pytest.mark.parametrize("hours,minutes,sign", [(0, 0, 1), (1, 20, -1), (2, 0, 1), (3, 40, -1)])
def test_insert_date_property(
    collection_factory: CollectionFactory, hours: int, minutes: int, sign: int
) -> None:
    collection = collection_factory(
        vectorizer_config=Configure.Vectorizer.none(),
        properties=[Property(name="date", data_type=DataType.DATE)],
    )

    now = datetime.datetime.now(
        datetime.timezone(sign * datetime.timedelta(hours=hours, minutes=minutes))
    )
    uuid = collection.data.insert(properties={"date": now})

    obj = collection.query.fetch_object_by_id(uuid)

    assert obj.properties["date"] == now
    # weaviate drops any trailing zeros from the microseconds part of the date
    # this means that the returned dates aren't in the ISO format and so cannot be parsed easily to datetime
    # moreover, UTC timezones specified as +-00:00 are converted to Z further complicating matters
    # as such the above line is a workaround to parse the date returned by weaviate, which may prove useful
    # when parsing the date property in generics and the ORM in the future


def test_exist(collection_factory: CollectionFactory) -> None:
    collection = collection_factory(
        vectorizer_config=Configure.Vectorizer.none(),
    )

    uuid1 = collection.data.insert({})

    assert collection.data.exists(uuid1)
    assert not collection.data.exists(uuid.uuid4())


def test_return_list_properties(collection_factory: CollectionFactory) -> None:
    name_small = "TestReturnList"
    collection = collection_factory(
        name=name_small,
        vectorizer_config=Configure.Vectorizer.none(),
        properties=[
            Property(name="ints", data_type=DataType.INT_ARRAY),
            Property(name="floats", data_type=DataType.NUMBER_ARRAY),
            Property(name="strings", data_type=DataType.TEXT_ARRAY),
            Property(name="bools", data_type=DataType.BOOL_ARRAY),
            Property(name="dates", data_type=DataType.DATE_ARRAY),
            Property(name="uuids", data_type=DataType.UUID_ARRAY),
        ],
    )
    data: WeaviateProperties = {
        "ints": [1, 2, 3],
        "floats": [0.1, 0.4, 10.5],
        "strings": ["a", "list", "of", "strings"],
        "bools": [True, False, True],
        "dates": [
            datetime.datetime.strptime("2012-02-09", "%Y-%m-%d").replace(
                tzinfo=datetime.timezone.utc
            )
        ],
        "uuids": [uuid.uuid4(), uuid.uuid4()],
    }
    collection.data.insert(properties=data)
    objects = collection.query.fetch_objects().objects
    assert len(objects) == 1
    assert objects[0].properties == data


@pytest.mark.parametrize("query", ["cake", ["cake"]])
@pytest.mark.parametrize("objects", [UUID1, str(UUID1), [UUID1], [str(UUID1)]])
@pytest.mark.parametrize("concepts", ["hiking", ["hiking"]])
@pytest.mark.parametrize(
    "return_properties", [["value"], None]
)  # Passing none here causes a server-side bug with <=1.22.2
def test_near_text(
    collection_factory: CollectionFactory,
    query: Union[str, List[str]],
    objects: Union[UUID, List[UUID]],
    concepts: Union[str, List[str]],
    return_properties: Optional[PROPERTIES],
) -> None:
    collection = collection_factory(
        vectorizer_config=Configure.Vectorizer.text2vec_contextionary(
            vectorize_collection_name=False
        ),
        properties=[Property(name="value", data_type=DataType.TEXT)],
    )

    batch_return = collection.data.insert_many(
        [
            DataObject(properties={"value": "Apple"}, uuid=UUID1),
            DataObject(properties={"value": "Mountain climbing"}),
            DataObject(properties={"value": "apple cake"}),
            DataObject(properties={"value": "cake"}),
        ]
    )

    objs = collection.query.near_text(
        query=query,
        move_to=Move(force=1.0, objects=objects),
        move_away=Move(force=0.5, concepts=concepts),
        include_vector=True,
        return_properties=return_properties,
    ).objects

    assert len(objs) == 4

    assert objs[0].uuid == batch_return.uuids[2]
    assert "default" in objs[0].vector
    if return_properties is not None:
        assert objs[0].properties["value"] == "apple cake"


def test_near_text_error(collection_factory: CollectionFactory) -> None:
    collection = collection_factory(
        vectorizer_config=Configure.Vectorizer.none(),
    )

    with pytest.raises(ValueError):
        collection.query.near_text(query="test", move_to=Move(force=1.0))


def test_near_text_group_by_argument(collection_factory: CollectionFactory) -> None:
    collection = collection_factory(
        vectorizer_config=Configure.Vectorizer.text2vec_contextionary(
            vectorize_collection_name=False
        ),
        properties=[Property(name="value", data_type=DataType.TEXT)],
    )

    batch_return = collection.data.insert_many(
        [
            DataObject(properties={"value": "Apple"}, uuid=UUID1),
            DataObject(properties={"value": "Mountain climbing"}),
            DataObject(properties={"value": "apple cake"}),
            DataObject(properties={"value": "cake"}),
        ]
    )

    ret = collection.query.near_text(
        query="cake",
        group_by=GroupBy(
            prop="value",
            number_of_groups=2,
            objects_per_group=100,
        ),
        include_vector=True,
        return_properties=["value"],
    )

    assert len(ret.objects) == 2
    assert ret.objects[0].uuid == batch_return.uuids[3]
    assert "default" in ret.objects[0].vector
    assert ret.objects[0].belongs_to_group == "cake"
    assert ret.objects[1].uuid == batch_return.uuids[2]
    assert "default" in ret.objects[1].vector
    assert ret.objects[1].belongs_to_group == "apple cake"


def test_near_text_limit(collection_factory: CollectionFactory) -> None:
    collection = collection_factory(
        vectorizer_config=Configure.Vectorizer.text2vec_contextionary(
            vectorize_collection_name=False
        ),
        properties=[Property(name="value", data_type=DataType.TEXT)],
    )

    batch_return = collection.data.insert_many(
        [
            DataObject(properties={"value": "Apple"}, uuid=UUID1),
            DataObject(properties={"value": "Mountain climbing"}),
            DataObject(properties={"value": "apple cake"}),
            DataObject(properties={"value": "cake"}),
        ]
    )

    objects = collection.query.near_text(
        query="cake",
        limit=2,
        return_properties=["value"],
    ).objects

    assert len(objects) == 2
    assert objects[0].uuid == batch_return.uuids[3]
    assert objects[0].properties["value"] == "cake"
    assert objects[1].uuid == batch_return.uuids[2]
    assert objects[1].properties["value"] == "apple cake"


def test_near_text_offset(collection_factory: CollectionFactory) -> None:
    collection = collection_factory(
        vectorizer_config=Configure.Vectorizer.text2vec_contextionary(
            vectorize_collection_name=False
        ),
        properties=[Property(name="value", data_type=DataType.TEXT)],
    )

    batch_return = collection.data.insert_many(
        [
            DataObject(properties={"value": "Apple"}, uuid=UUID1),
            DataObject(properties={"value": "Mountain climbing"}),
            DataObject(properties={"value": "apple cake"}),
            DataObject(properties={"value": "cake"}),
        ]
    )

    objects = collection.query.near_text(
        query="cake",
        offset=1,
        return_properties=["value"],
    ).objects

    assert len(objects) == 3
    assert objects[0].uuid == batch_return.uuids[2]
    assert objects[0].properties["value"] == "apple cake"


@pytest.mark.parametrize(
    "image_maker",
    [
        lambda: "./integration/weaviate-logo.png",
        lambda: WEAVIATE_LOGO_OLD_ENCODED,
        lambda: pathlib.Path("./integration/weaviate-logo.png"),
        lambda: pathlib.Path("./integration/weaviate-logo.png").open("rb"),
    ],
    ids=["path", "base64", "pathlib.Path", "io.BufferedReader"],
)
@pytest.mark.parametrize(
    "distance,certainty",
    [(None, None), (10.0, None), (None, 0.1)],
)
def test_near_image(
    collection_factory: CollectionFactory,
    image_maker: Callable[[], Union[str, pathlib.Path, io.BufferedReader]],
    distance: Optional[float],
    certainty: Optional[float],
) -> None:
    collection = collection_factory(
        vectorizer_config=Configure.Vectorizer.img2vec_neural(image_fields=["imageProp"]),
        properties=[
            Property(name="imageProp", data_type=DataType.BLOB),
        ],
    )

    uuid1 = collection.data.insert(properties={"imageProp": WEAVIATE_LOGO_OLD_ENCODED})
    uuid2 = collection.data.insert(properties={"imageProp": WEAVIATE_LOGO_NEW_ENCODED})

    image = image_maker()
    objects1 = collection.query.near_image(image, distance=distance, certainty=certainty).objects
    image = image_maker()  # need to reopen if file was consumed
    objects2 = collection.query.near_image(
        image, distance=distance, certainty=certainty, limit=1
    ).objects
    image = image_maker()  # need to reopen if file was consumed
    objects3 = collection.query.near_image(
        image, distance=distance, certainty=certainty, offset=1
    ).objects

    if isinstance(image, io.BufferedReader):
        image.close()

    assert len(objects1) == 2
    assert objects1[0].uuid == uuid1

    assert len(objects2) == 1
    assert objects2[0].uuid == uuid1

    assert len(objects3) == 1
    assert objects3[0].uuid == uuid2


@pytest.mark.parametrize(
    "image_maker",
    [
        lambda: "./integration/weaviate-logo.png",
        lambda: WEAVIATE_LOGO_OLD_ENCODED,
        lambda: pathlib.Path("./integration/weaviate-logo.png"),
        lambda: pathlib.Path("./integration/weaviate-logo.png").open("rb"),
    ],
    ids=["path", "base64", "pathlib.Path", "io.BufferedReader"],
)
@pytest.mark.parametrize(
    "distance,certainty",
    [(None, None), (10.0, None), (None, 0.1)],
)
def test_near_media(
    collection_factory: CollectionFactory,
    image_maker: Callable[[], Union[str, pathlib.Path, io.BufferedReader]],
    distance: Optional[float],
    certainty: Optional[float],
) -> None:
    collection = collection_factory(
        vectorizer_config=Configure.Vectorizer.img2vec_neural(image_fields=["imageProp"]),
        properties=[
            Property(name="imageProp", data_type=DataType.BLOB),
        ],
    )

    uuid1 = collection.data.insert(properties={"imageProp": WEAVIATE_LOGO_OLD_ENCODED})
    uuid2 = collection.data.insert(properties={"imageProp": WEAVIATE_LOGO_NEW_ENCODED})

    image = image_maker()
    objects1 = collection.query.near_media(
        image, NearMediaType.IMAGE, distance=distance, certainty=certainty
    ).objects
    image = image_maker()  # need to reopen if file was consumed
    objects2 = collection.query.near_media(
        image, NearMediaType.IMAGE, distance=distance, certainty=certainty, limit=1
    ).objects
    image = image_maker()  # need to reopen if file was consumed
    objects3 = collection.query.near_media(
        image, NearMediaType.IMAGE, distance=distance, certainty=certainty, offset=1
    ).objects

    if isinstance(image, io.BufferedReader):
        image.close()

    assert len(objects1) == 2
    assert objects1[0].uuid == uuid1

    assert len(objects2) == 1
    assert objects2[0].uuid == uuid1

    assert len(objects3) == 1
    assert objects3[0].uuid == uuid2


def test_bad_near_media_input(
    collection_factory: CollectionFactory,
) -> None:
    collection = collection_factory()

    with pytest.raises(WeaviateInvalidInputError):
        collection.query.near_media(42, NearMediaType.IMAGE).objects  # type: ignore


@pytest.mark.parametrize("which_case", [0, 1, 2, 3, 4])
def test_return_properties_with_query_specific_typed_dict(
    collection_factory: CollectionFactory, which_case: int
) -> None:
    collection = collection_factory(
        vectorizer_config=Configure.Vectorizer.none(),
        properties=[
            Property(name="int_", data_type=DataType.INT),
            Property(name="ints", data_type=DataType.INT_ARRAY),
        ],
    )
    data: WeaviateProperties = {
        "int_": 1,
        "ints": [1, 2, 3],
    }
    collection.data.insert(properties=data)

    class DataModel0(TypedDict):
        int_: int

    class DataModel1(TypedDict):
        ints: List[int]

    class DataModel2(TypedDict):
        int_: int
        ints: List[int]

    class DataModel3(TypedDict):
        non_existant: str

    class DataModel4(TypedDict):
        pass

    objects: Union[
        List[Object[DataModel0, None]],
        List[Object[DataModel1, None]],
        List[Object[DataModel2, None]],
        List[Object[DataModel3, None]],
        List[Object[DataModel4, None]],
    ]
    if which_case == 0:
        objects = collection.query.fetch_objects(return_properties=DataModel0).objects
        assert len(objects) == 1
        assert objects[0].properties == {"int_": 1}
    elif which_case == 1:
        objects = collection.query.fetch_objects(return_properties=DataModel1).objects
        assert len(objects) == 1
        assert objects[0].properties == {"ints": [1, 2, 3]}
    elif which_case == 2:
        objects = collection.query.fetch_objects(return_properties=DataModel2).objects
        assert len(objects) == 1
        assert objects[0].properties == data
    elif which_case == 3:
        with pytest.raises(WeaviateQueryError):
            collection.query.fetch_objects(return_properties=DataModel3).objects
    elif which_case == 4:
        objects = collection.query.fetch_objects(return_properties=DataModel4).objects
        assert len(objects) == 1
        assert objects[0].properties == {}


def test_return_properties_with_general_typed_dict(collection_factory: CollectionFactory) -> None:
    class _Data(TypedDict):
        int_: int
        ints: List[int]

    collection = collection_factory(
        vectorizer_config=Configure.Vectorizer.none(),
        properties=[
            Property(name="int_", data_type=DataType.INT),
            Property(name="ints", data_type=DataType.INT_ARRAY),
        ],
        data_model_properties=_Data,
    )
    collection.data.insert(properties=_Data(int_=1, ints=[1, 2, 3]))
    objects = collection.query.fetch_objects().objects
    assert len(objects) == 1
    assert objects[0].properties["int_"] == 1
    assert objects[0].properties["ints"] == [1, 2, 3]


def test_return_properties_with_query_specific_typed_dict_overwriting_general_typed_dict(
    collection_factory: CollectionFactory,
) -> None:
    class _DataAll(TypedDict):
        int_: int
        ints: List[int]

    class _Data(TypedDict):
        int_: int

    collection = collection_factory(
        vectorizer_config=Configure.Vectorizer.none(),
        properties=[
            Property(name="int_", data_type=DataType.INT),
            Property(name="ints", data_type=DataType.INT_ARRAY),
        ],
        data_model_properties=_DataAll,
    )
    collection.data.insert(properties=_DataAll(int_=1, ints=[1, 2, 3]))
    objects = collection.query.fetch_objects(return_properties=_Data).objects
    assert len(objects) == 1
    assert objects[0].properties["int_"] == 1
    assert "ints" not in objects[0].properties

    obj = collection.query.fetch_object_by_id(objects[0].uuid, return_properties=_Data)
    assert obj is not None
    assert "ints" not in obj.properties
    assert obj.properties["int_"] == 1


def test_batch_with_arrays(collection_factory: CollectionFactory) -> None:
    collection = collection_factory(
        vectorizer_config=Configure.Vectorizer.none(),
        properties=[
            Property(name="texts", data_type=DataType.TEXT_ARRAY),
            Property(name="ints", data_type=DataType.INT_ARRAY),
            Property(name="floats", data_type=DataType.NUMBER_ARRAY),
            Property(name="bools", data_type=DataType.BOOL_ARRAY),
            Property(name="uuids", data_type=DataType.UUID_ARRAY),
            Property(name="dates", data_type=DataType.DATE_ARRAY),
        ],
    )

    objects_in = [
        DataObject[WeaviateProperties, None](
            {
                "texts": ["first", "second"],
                "ints": [1, 2],
                "floats": [1, 2],  # send floats as int
                "bools": [True, True, False],
                "dates": [DATE1, DATE3],
                "uuids": [UUID1, UUID3],
            }
        ),
        DataObject[WeaviateProperties, None](
            {
                "texts": ["third", "fourth"],
                "ints": [3, 4, 5],
                "floats": [1.2, 2],
                "bools": [False, False],
                "dates": [DATE2, DATE3, DATE1],
                "uuids": [UUID2, UUID1],
            }
        ),
    ]

    ret = collection.data.insert_many(objects_in)

    assert not ret.has_errors

    for i, obj_id in enumerate(ret.uuids.values()):
        obj_out = collection.query.fetch_object_by_id(obj_id)
        assert obj_out is not None

        for prop, val in objects_in[i].properties.items():
            assert obj_out.properties[prop] == val


@pytest.mark.parametrize(
    "sort,expected",
    [
        (Sort.by_property("name", True), [0, 1, 2]),
        (Sort.by_property("name", False), [2, 1, 0]),
        (Sort.by_property("age", False).by_property("name", True), [1, 2, 0]),
        (Sort.by_id(True), [0, 1, 2]),
        (Sort.by_id(False), [2, 1, 0]),
        (Sort.by_creation_time(True), [0, 1, 2]),
        (Sort.by_creation_time(False), [2, 1, 0]),
        (Sort.by_update_time(True), [0, 1, 2]),
        (Sort.by_update_time(False), [2, 1, 0]),
    ],
)
def test_sort(
    collection_factory: CollectionFactory,
    sort: _Sorting,
    expected: List[int],
) -> None:
    collection = collection_factory(
        vectorizer_config=Configure.Vectorizer.none(),
        properties=[
            Property(name="age", data_type=DataType.INT),
            Property(name="name", data_type=DataType.TEXT),
        ],
    )

    uuid1 = collection.data.insert(properties={"name": "A", "age": 20}, uuid=str(UUID1)[:-1] + "1")
    time.sleep(0.01)
    uuid2 = collection.data.insert(properties={"name": "B", "age": 22}, uuid=str(UUID1)[:-1] + "2")
    time.sleep(0.01)
    uuid3 = collection.data.insert(properties={"name": "C", "age": 22}, uuid=str(UUID1)[:-1] + "3")

    uuids_from = [uuid1, uuid2, uuid3]

    objects = collection.query.fetch_objects(sort=sort).objects
    assert len(objects) == len(expected)

    expected_uuids = [uuids_from[result] for result in expected]
    object_uuids = [obj.uuid for obj in objects]
    assert object_uuids == expected_uuids


def test_optional_ref_returns(collection_factory: CollectionFactory) -> None:
    ref_collection = collection_factory(
        name="target",
        vectorizer_config=Configure.Vectorizer.none(),
        properties=[Property(name="text", data_type=DataType.TEXT)],
    )
    uuid_to1 = ref_collection.data.insert(properties={"text": "ref text"})

    collection = collection_factory(
        name="source",
        references=[
            ReferenceProperty(name="ref", target_collection=ref_collection.name),
        ],
        vectorizer_config=Configure.Vectorizer.none(),
    )
    collection.data.insert({}, references={"ref": uuid_to1})

    objects = collection.query.fetch_objects(
        return_references=[QueryReference(link_on="ref")]
    ).objects

    assert objects[0].references["ref"].objects[0].properties["text"] == "ref text"
    assert objects[0].references["ref"].objects[0].uuid is not None


@pytest.mark.parametrize("value", ["bob", ""])
def test_return_properties_with_type_hint_generic(
    collection_factory: CollectionFactory,
    collection_factory_get: CollectionFactoryGet,
    value: str,
) -> None:
    dummy = collection_factory(
        vectorizer_config=Configure.Vectorizer.none(),
        properties=[
            Property(name="name", data_type=DataType.TEXT),
        ],
    )
    collection = collection_factory_get(dummy.name, Dict[str, str])
    collection.data.insert(properties={"name": value})
    objects = collection.query.fetch_objects().objects
    assert len(objects) == 1
    assert objects[0].properties["name"] == value


def test_return_blob_property(collection_factory: CollectionFactory) -> None:
    collection = collection_factory(
        properties=[
            Property(name="blob", data_type=DataType.BLOB),
        ]
    )
    uuid = collection.data.insert({"blob": WEAVIATE_LOGO_OLD_ENCODED})
    collection.data.insert_many([{"blob": WEAVIATE_LOGO_OLD_ENCODED}])
    obj = collection.query.fetch_object_by_id(uuid, return_properties=["blob"])
    objs = collection.query.fetch_objects(return_properties=["blob"]).objects
    assert len(objs) == 2
    assert obj.properties["blob"] == WEAVIATE_LOGO_OLD_ENCODED
    assert objs[0].properties["blob"] == WEAVIATE_LOGO_OLD_ENCODED
    assert objs[1].properties["blob"] == WEAVIATE_LOGO_OLD_ENCODED


def test_collection_shards(collection_factory: CollectionFactory) -> None:
    collection = collection_factory()
    shards = collection.shards()

    assert len(shards) == 1
    assert shards[0].collection == collection.name
    assert shards[0].name is not None
    assert shards[0].object_count == 0


def test_return_phone_number_property(collection_factory: CollectionFactory) -> None:
    collection = collection_factory(
        properties=[
            Property(name="phone", data_type=DataType.PHONE_NUMBER),
        ]
    )
    uuid1 = collection.data.insert({"phone": PhoneNumber(number="+441612345000")})
    uuid2 = collection.data.insert_many(
        [{"phone": PhoneNumber(default_country="GB", number="01612345000")}]
    ).uuids[0]
    obj1 = collection.query.fetch_object_by_id(uuid1, return_properties=["phone"])
    objs = collection.query.fetch_objects(return_properties=["phone"]).objects
    obj2 = [obj for obj in objs if obj.uuid == uuid2][0]
    assert len(objs) == 2
    assert isinstance(obj1.properties["phone"], _PhoneNumber)
    assert obj1.properties["phone"].number == "+441612345000"
    assert obj1.properties["phone"].valid
    assert obj1.properties["phone"].international_formatted == "+44 161 234 5000"
    assert isinstance(obj2.properties["phone"], _PhoneNumber)
    assert obj2.properties["phone"].number == "01612345000"
    assert obj2.properties["phone"].valid
    assert obj2.properties["phone"].international_formatted == "+44 161 234 5000"


def test_return_phone_number_property_wrong_type(collection_factory: CollectionFactory) -> None:
    collection = collection_factory(
        properties=[
            Property(name="phone", data_type=DataType.PHONE_NUMBER),
        ]
    )
    uuid1 = collection.data.insert({"phone": PhoneNumber(number="+441612345000")})
    obj1 = collection.query.fetch_object_by_id(uuid1)
    with pytest.raises(WeaviateInvalidInputError):
        uuid1 = collection.data.insert({"phone": obj1.properties["phone"]})


def test_double_insert_with_same_uuid(collection_factory: CollectionFactory) -> None:
    collection = collection_factory()
    uuid1 = collection.data.insert({})
    with pytest.raises(UnexpectedStatusCodeError):
        collection.data.insert({}, uuid=uuid1)


def test_nil_return(collection_factory: CollectionFactory) -> None:
    collection = collection_factory(
        properties=[
            Property(name="a", data_type=DataType.TEXT),
            Property(name="b", data_type=DataType.TEXT),
        ]
    )

    collection.data.insert({"a": "a1"})
    objs = collection.query.fetch_objects(return_properties=["a", "b"]).objects
    assert len(objs) == 1
    assert objs[0].properties["a"] == "a1"
    if "b" in objs[0].properties:  # change this when server version bumps to 1.24.0
        assert objs[0].properties["b"] is None


def test_none_query_hybrid_bm25(collection_factory: CollectionFactory) -> None:
    collection = collection_factory(
        properties=[
            Property(name="text", data_type=DataType.TEXT),
        ],
        vectorizer_config=Configure.Vectorizer.text2vec_contextionary(
            vectorize_collection_name=False
        ),
    )

    collection.data.insert({"text": "banana"})
    collection.data.insert({"text": "dog"})
    collection.data.insert({"text": "different concept"})

    hybrid_objs = collection.query.hybrid(
        query=None, vector=None, return_metadata=MetadataQuery.full()
    ).objects
    assert len(hybrid_objs) == 3
    assert all(obj.metadata.score is not None and obj.metadata.score == 0.0 for obj in hybrid_objs)

    bm25_objs = collection.query.bm25(query=None, return_metadata=MetadataQuery.full()).objects
    assert len(bm25_objs) == 3
    assert all(obj.metadata.score is not None and obj.metadata.score == 0.0 for obj in bm25_objs)


def test_hybrid_near_vector_search(collection_factory: CollectionFactory) -> None:
    collection = collection_factory(
        properties=[
            Property(name="text", data_type=DataType.TEXT),
        ],
        vectorizer_config=Configure.Vectorizer.text2vec_contextionary(
            vectorize_collection_name=False
        ),
    )
    uuid_banana = collection.data.insert({"text": "banana"})
    obj = collection.query.fetch_object_by_id(uuid_banana, include_vector=True)

    if collection._connection._weaviate_version.is_lower_than(1, 25, 0):
        with pytest.raises(WeaviateUnsupportedFeatureError):
            collection.query.hybrid(
                query=None,
                vector=wvc.query.HybridVector.near_vector(vector=obj.vector["default"]),
            ).objects
        return

    collection.data.insert({"text": "dog"})
    collection.data.insert({"text": "different concept"})

    hybrid_objs: List[Object[Any, Any]] = collection.query.hybrid(
        query=None,
        vector=wvc.query.HybridVector.near_vector(vector=obj.vector["default"]),
    ).objects

    assert hybrid_objs[0].uuid == uuid_banana
    assert len(hybrid_objs) == 3

    # make a near vector search to get the distance
    near_vec = collection.query.near_vector(
        near_vector=obj.vector["default"], return_metadata=["distance"]
    ).objects
    assert near_vec[0].metadata.distance is not None

    hybrid_objs2 = collection.query.hybrid(
        query=None,
        vector=wvc.query.HybridVector.near_vector(
            vector=obj.vector["default"], distance=near_vec[0].metadata.distance + 0.001
        ),
        return_metadata=MetadataQuery.full(),
    ).objects

    assert hybrid_objs2[0].uuid == uuid_banana
    assert len(hybrid_objs2) == 1


def test_hybrid_near_vector_search_named_vectors(collection_factory: CollectionFactory) -> None:
    dummy = collection_factory("dummy")
    collection_maker = lambda: collection_factory(
        properties=[
            Property(name="text", data_type=DataType.TEXT),
            Property(name="int", data_type=DataType.INT),
        ],
        vectorizer_config=[
            Configure.NamedVectors.text2vec_contextionary(
                name="text", vectorize_collection_name=False
            ),
            Configure.NamedVectors.text2vec_contextionary(
                name="int", vectorize_collection_name=False
            ),
        ],
    )

    if dummy._connection._weaviate_version.is_lower_than(1, 24, 0):
        with pytest.raises(WeaviateInvalidInputError):
            collection_maker()
        return

    collection = collection_maker()
    uuid_banana = collection.data.insert({"text": "banana"})
    collection.data.insert({"text": "dog"})
    collection.data.insert({"text": "different concept"})

    obj = collection.query.fetch_object_by_id(uuid_banana, include_vector=True)

    if collection._connection._weaviate_version.is_lower_than(1, 25, 0):
        with pytest.raises(WeaviateUnsupportedFeatureError):
            hybrid_objs: List[Object[Any, Any]] = collection.query.hybrid(
                query=None,
                vector=wvc.query.HybridVector.near_vector(vector=obj.vector["text"]),
                target_vector="text",
            ).objects
        return

    hybrid_objs = collection.query.hybrid(
        query=None,
        vector=wvc.query.HybridVector.near_vector(vector=obj.vector["text"]),
        target_vector="text",
    ).objects

    assert hybrid_objs[0].uuid == uuid_banana
    assert len(hybrid_objs) == 3

    # make a near vector search to get the distance
    near_vec = collection.query.near_vector(
        near_vector=obj.vector["text"], return_metadata=["distance"], target_vector="text"
    ).objects
    assert near_vec[0].metadata.distance is not None

    hybrid_objs2 = collection.query.hybrid(
        query=None,
        vector=wvc.query.HybridVector.near_vector(
            vector=obj.vector["text"],
            distance=near_vec[0].metadata.distance + 0.001,
        ),
        target_vector="text",
        return_metadata=MetadataQuery.full(),
    ).objects

    assert hybrid_objs2[0].uuid == uuid_banana
    assert len(hybrid_objs2) == 1


def test_hybrid_near_text_search(collection_factory: CollectionFactory) -> None:
    collection = collection_factory(
        properties=[
            Property(name="text", data_type=DataType.TEXT),
        ],
        vectorizer_config=Configure.Vectorizer.text2vec_contextionary(
            vectorize_collection_name=False
        ),
    )

    if collection._connection._weaviate_version.is_lower_than(1, 25, 0):
        with pytest.raises(WeaviateUnsupportedFeatureError):
            collection.query.hybrid(
                query=None,
                vector=wvc.query.HybridVector.near_text(query="banana pudding"),
            ).objects
        return

    uuid_banana_pudding = collection.data.insert({"text": "banana pudding"})
    collection.data.insert({"text": "banana smoothie"})
    collection.data.insert({"text": "different concept"})

    hybrid_objs: List[Object[Any, Any]] = collection.query.hybrid(
        query=None,
        vector=wvc.query.HybridVector.near_text(query="banana pudding"),
    ).objects

    assert hybrid_objs[0].uuid == uuid_banana_pudding
    assert len(hybrid_objs) == 3

    hybrid_objs2 = collection.query.hybrid(
        query=None,
        vector=wvc.query.HybridVector.near_text(
            query="banana",
            move_to=wvc.query.Move(concepts="pudding", force=0.1),
            move_away=wvc.query.Move(concepts="smoothie", force=0.1),
        ),
        return_metadata=MetadataQuery.full(),
    ).objects

    assert hybrid_objs2[0].uuid == uuid_banana_pudding


def test_hybrid_near_text_search_named_vectors(collection_factory: CollectionFactory) -> None:
    dummy = collection_factory("dummy")
    collection_maker = lambda: collection_factory(
        properties=[
            Property(name="text", data_type=DataType.TEXT),
            Property(name="int", data_type=DataType.INT),
        ],
        vectorizer_config=[
            Configure.NamedVectors.text2vec_contextionary(
                name="text", vectorize_collection_name=False
            ),
            Configure.NamedVectors.text2vec_contextionary(
                name="int", vectorize_collection_name=False
            ),
        ],
    )
    if dummy._connection._weaviate_version.is_lower_than(1, 24, 0):
        with pytest.raises(WeaviateInvalidInputError):
            collection_maker()
        return

    collection = collection_maker()
    uuid_banana_pudding = collection.data.insert({"text": "banana pudding"})
    collection.data.insert({"text": "banana smoothie"})
    collection.data.insert({"text": "different concept"})

    if collection._connection._weaviate_version.is_lower_than(1, 25, 0):
        with pytest.raises(WeaviateUnsupportedFeatureError):
            hybrid_objs: List[Object[Any, Any]] = collection.query.hybrid(
                query=None,
                vector=wvc.query.HybridVector.near_text(query="banana pudding"),
                target_vector="text",
            ).objects
        return

    hybrid_objs = collection.query.hybrid(
        query=None,
        vector=wvc.query.HybridVector.near_text(query="banana pudding"),
        target_vector="text",
    ).objects

    assert hybrid_objs[0].uuid == uuid_banana_pudding
    assert len(hybrid_objs) == 3

    hybrid_objs2 = collection.query.hybrid(
        query=None,
        vector=wvc.query.HybridVector.near_text(
            query="banana",
            move_to=wvc.query.Move(concepts="pudding", force=0.1),
            move_away=wvc.query.Move(concepts="smoothie", force=0.1),
        ),
        target_vector="text",
        return_metadata=MetadataQuery.full(),
    ).objects

    assert hybrid_objs2[0].uuid == uuid_banana_pudding<|MERGE_RESOLUTION|>--- conflicted
+++ resolved
@@ -40,12 +40,7 @@
     Object,
     ReferenceToMulti,
 )
-<<<<<<< HEAD
-from weaviate.collections.classes.tenants import Tenant, TenantActivityStatus
 from weaviate.collections.classes.types import PhoneNumber, WeaviateProperties, _PhoneNumber
-=======
-from weaviate.collections.classes.types import PhoneNumber, WeaviateProperties
->>>>>>> 3655347d
 from weaviate.exceptions import (
     UnexpectedStatusCodeError,
     WeaviateInvalidInputError,
