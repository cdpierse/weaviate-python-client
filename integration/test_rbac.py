--- conflicted
+++ resolved
@@ -2,9 +2,9 @@
 
 from integration.conftest import ClientFactory
 from weaviate.auth import Auth
-from weaviate.classes.rbac import Permissions
 from weaviate.rbac.models import (
     Role,
+    Permissions,
     ClusterPermission,
     CollectionsPermission,
     DataPermission,
@@ -16,7 +16,7 @@
     CollectionsAction,
     DataAction,
     NodesAction,
-    RolesAction
+    RolesAction,
 )
 
 RBAC_PORTS = (8092, 50063)
@@ -45,35 +45,23 @@
             Permissions.cluster(read=True),
             Role(
                 name="ReadCluster",
-<<<<<<< HEAD
                 cluster_permissions=[ClusterPermission(action=ClusterAction.READ)],
-=======
-                cluster_permissions=[ClusterPermission(action=RBAC.actions.cluster.READ)],
->>>>>>> aa94e4c8
-                users_permissions=None,
-                collections_permissions=None,
-                roles_permissions=None,
-                data_permissions=None,
-                backups_permissions=None,
-                nodes_permissions=None,
-            ),
-        ),
-        (
-<<<<<<< HEAD
+                users_permissions=None,
+                collections_permissions=None,
+                roles_permissions=None,
+                data_permissions=None,
+                backups_permissions=None,
+                nodes_permissions=None,
+            ),
+        ),
+        (
             Permissions.collection_config(collection="Test", create_collection=True),
-=======
-            RBAC.permissions.collections.create(),
->>>>>>> aa94e4c8
             Role(
                 name="CreateAllCollections",
                 cluster_permissions=None,
                 users_permissions=None,
                 collections_permissions=[
-<<<<<<< HEAD
                     CollectionsPermission(collection="Test", action=CollectionsAction.CREATE)
-=======
-                    CollectionsPermission(collection="*", action=RBAC.actions.collections.CREATE)
->>>>>>> aa94e4c8
                 ],
                 roles_permissions=None,
                 data_permissions=None,
@@ -105,9 +93,7 @@
                 data_permissions=None,
                 backups_permissions=None,
                 nodes_permissions=[
-                    NodesPermission(
-                        verbosity="minimal", action=NodesAction.READ, collection="test"
-                    )
+                    NodesPermission(verbosity="minimal", action=NodesAction.READ, collection="test")
                 ],
             ),
         ),
@@ -122,9 +108,7 @@
                 data_permissions=None,
                 backups_permissions=None,
                 nodes_permissions=[
-                    NodesPermission(
-                        verbosity="verbose", action=NodesAction.READ, collection="Test"
-                    )
+                    NodesPermission(verbosity="verbose", action=NodesAction.READ, collection="Test")
                 ],
             ),
         ),
@@ -135,58 +119,36 @@
                 cluster_permissions=None,
                 users_permissions=None,
                 collections_permissions=None,
-<<<<<<< HEAD
                 roles_permissions=[RolesPermission(role="*", action=RolesAction.MANAGE)],
-=======
-                roles_permissions=[RolesPermission(role="*", action=RBAC.actions.roles.MANAGE)],
->>>>>>> aa94e4c8
-                data_permissions=None,
-                backups_permissions=None,
-                nodes_permissions=None,
-            ),
-        ),
-        (
-<<<<<<< HEAD
+                data_permissions=None,
+                backups_permissions=None,
+                nodes_permissions=None,
+            ),
+        ),
+        (
             Permissions.collection_config(collection="Test", manage_collection=True),
-=======
-            RBAC.permissions.collections.manage(collection="Test"),
->>>>>>> aa94e4c8
             Role(
                 name="ManageTestCollection",
                 cluster_permissions=None,
                 users_permissions=None,
                 collections_permissions=[
-<<<<<<< HEAD
                     CollectionsPermission(collection="Test", action=CollectionsAction.MANAGE)
-=======
-                    CollectionsPermission(collection="Test", action=RBAC.actions.collections.MANAGE)
->>>>>>> aa94e4c8
-                ],
-                roles_permissions=None,
-                data_permissions=None,
-                backups_permissions=None,
-                nodes_permissions=None,
-            ),
-        ),
-        (
-<<<<<<< HEAD
+                ],
+                roles_permissions=None,
+                data_permissions=None,
+                backups_permissions=None,
+                nodes_permissions=None,
+            ),
+        ),
+        (
             Permissions.data(collection="Test", manage=True),
-=======
-            RBAC.permissions.data.manage(collection="Test"),
->>>>>>> aa94e4c8
             Role(
                 name="ManageTestData",
                 cluster_permissions=None,
                 users_permissions=None,
                 collections_permissions=None,
                 roles_permissions=None,
-                data_permissions=[
-<<<<<<< HEAD
-                    DataPermission(collection="Test", action=DataAction.MANAGE)
-=======
-                    DataPermission(collection="Test", action=RBAC.actions.data.MANAGE)
->>>>>>> aa94e4c8
-                ],
+                data_permissions=[DataPermission(collection="Test", action=DataAction.MANAGE)],
                 backups_permissions=None,
                 nodes_permissions=None,
             ),
@@ -216,65 +178,40 @@
         try:
             client.roles.create(
                 name=role_name,
-<<<<<<< HEAD
                 permissions=Permissions.collection_config(collection="*", create_collection=True),
-=======
-                permissions=[
-                    RBAC.permissions.collections.create(),
-                ],
->>>>>>> aa94e4c8
             )
             role = client.roles.by_name(role_name)
 
             assert role is not None
             assert role.collections_permissions is not None
             assert len(role.collections_permissions) == 1
-<<<<<<< HEAD
             assert role.collections_permissions[0].action == CollectionsAction.CREATE
 
             client.roles.add_permissions(
                 permissions=[
                     Permissions.collection_config(collection="*", delete_collection=True),
-=======
-            assert role.collections_permissions[0].action == RBAC.actions.collections.CREATE
-
+                ],
+                role=role_name,
+            )
+
+            role = client.roles.by_name(role_name)
+            assert role is not None
+            assert role.collections_permissions is not None
+            assert len(role.collections_permissions) == 2
+            assert role.collections_permissions[0].action == CollectionsAction.CREATE
+            assert role.collections_permissions[1].action == CollectionsAction.DELETE
+        finally:
+            client.roles.delete(role_name)
+
+
+def test_upsert_permissions(client_factory: ClientFactory) -> None:
+    with client_factory(ports=RBAC_PORTS, auth_credentials=RBAC_AUTH_CREDS) as client:
+        if client._connection._weaviate_version.is_lower_than(1, 28, 0):
+            pytest.skip("This test requires Weaviate 1.28.0 or higher")
+        role_name = "ExistingRoleUpsert"
+        try:
             client.roles.add_permissions(
-                permissions=[
-                    RBAC.permissions.collections.delete(),
->>>>>>> aa94e4c8
-                ],
-                role=role_name,
-            )
-
-            role = client.roles.by_name(role_name)
-            assert role is not None
-            assert role.collections_permissions is not None
-            assert len(role.collections_permissions) == 2
-<<<<<<< HEAD
-            assert role.collections_permissions[0].action == CollectionsAction.CREATE
-            assert role.collections_permissions[1].action == CollectionsAction.DELETE
-=======
-            assert role.collections_permissions[0].action == RBAC.actions.collections.CREATE
-            assert role.collections_permissions[1].action == RBAC.actions.collections.DELETE
->>>>>>> aa94e4c8
-        finally:
-            client.roles.delete(role_name)
-
-
-def test_upsert_permissions(client_factory: ClientFactory) -> None:
-    with client_factory(ports=RBAC_PORTS, auth_credentials=RBAC_AUTH_CREDS) as client:
-        if client._connection._weaviate_version.is_lower_than(1, 28, 0):
-            pytest.skip("This test requires Weaviate 1.28.0 or higher")
-        role_name = "ExistingRoleUpsert"
-        try:
-            client.roles.add_permissions(
-<<<<<<< HEAD
                 permissions=Permissions.collection_config(collection="*", create_collection=True),
-=======
-                permissions=[
-                    RBAC.permissions.collections.create(),
-                ],
->>>>>>> aa94e4c8
                 role=role_name,
             )
 
@@ -282,11 +219,7 @@
             assert role is not None
             assert role.collections_permissions is not None
             assert len(role.collections_permissions) == 1
-<<<<<<< HEAD
-            assert role.collections_permissions[0].action == CollectionsAction.CREATE
-=======
-            assert role.collections_permissions[0].action == RBAC.actions.collections.CREATE
->>>>>>> aa94e4c8
+            assert role.collections_permissions[0].action == CollectionsAction.CREATE
         finally:
             client.roles.delete(role_name)
 
@@ -299,35 +232,20 @@
         try:
             client.roles.create(
                 name=role_name,
-<<<<<<< HEAD
-                permissions=Permissions.collection_config(collection="*", create_collection=True, delete_collection=True),
-=======
-                permissions=[
-                    RBAC.permissions.collections.create(),
-                    RBAC.permissions.collections.delete(),
-                ],
->>>>>>> aa94e4c8
+                permissions=Permissions.collection_config(
+                    collection="*", create_collection=True, delete_collection=True
+                ),
             )
 
             role = client.roles.by_name(role_name)
             assert role is not None
             assert role.collections_permissions is not None
             assert len(role.collections_permissions) == 2
-<<<<<<< HEAD
             assert role.collections_permissions[0].action == CollectionsAction.CREATE
             assert role.collections_permissions[1].action == CollectionsAction.DELETE
 
             client.roles.remove_permissions(
                 permissions=Permissions.collection_config(collection="*", delete_collection=True),
-=======
-            assert role.collections_permissions[0].action == RBAC.actions.collections.CREATE
-            assert role.collections_permissions[1].action == RBAC.actions.collections.DELETE
-
-            client.roles.remove_permissions(
-                permissions=[
-                    RBAC.permissions.collections.delete(),
-                ],
->>>>>>> aa94e4c8
                 role=role_name,
             )
 
@@ -335,19 +253,10 @@
             assert role is not None
             assert role.collections_permissions is not None
             assert len(role.collections_permissions) == 1
-<<<<<<< HEAD
             assert role.collections_permissions[0].action == CollectionsAction.CREATE
 
             client.roles.remove_permissions(
                 permissions=Permissions.collection_config(collection="*", create_collection=True),
-=======
-            assert role.collections_permissions[0].action == RBAC.actions.collections.CREATE
-
-            client.roles.remove_permissions(
-                permissions=[
-                    RBAC.permissions.collections.create(),
-                ],
->>>>>>> aa94e4c8
                 role=role_name,
             )
             role = client.roles.by_name(role_name)
