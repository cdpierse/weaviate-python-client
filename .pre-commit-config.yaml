exclude: ^proto/
repos:
-   repo: https://github.com/psf/black
<<<<<<< HEAD
    rev: 23.9.1
=======
    rev: 24.4.2
>>>>>>> a3b96a90
    hooks:
    -   id: black

- repo: https://github.com/pre-commit/pre-commit-hooks
<<<<<<< HEAD
  rev: v4.4.0
=======
  rev: v4.6.0
>>>>>>> a3b96a90
  hooks:
    - id: no-commit-to-branch
    - id: trailing-whitespace

<<<<<<< HEAD
- repo: https://github.com/PyCQA/flake8
  rev: 6.1.0
  hooks:
=======
-   repo: https://github.com/PyCQA/flake8
    rev: 7.1.0
    hooks:
>>>>>>> a3b96a90
    - id: flake8
      name: linting
      additional_dependencies: [
        'flake8-bugbear==22.10.27',
        'flake8-comprehensions==3.10.1',
        'flake8-builtins==2.0.1'
      ]
    - id: flake8
      name: docstrings
      additional_dependencies: [
        'flake8-docstrings==1.7.0'
      ]
      files: '^weaviate/collections'

-   repo: local
    hooks:
    - id: mypy
      name: mypy
      entry: ./run-mypy.sh
<<<<<<< HEAD
      language: python
      language_version: "3.11"
=======
      language: system
>>>>>>> a3b96a90
      # use require_serial so that script
      # is only called once per commit
      require_serial: true
      # Print the number of files as a sanity-check
      verbose: true

- repo: local
  hooks:
    - id: pyright
      name: pyright
      entry: pyright
      language: node
      pass_filenames: false
      types: [python]
      additional_dependencies: [pyright@1.1.364]<|MERGE_RESOLUTION|>--- conflicted
+++ resolved
@@ -1,33 +1,20 @@
 exclude: ^proto/
 repos:
 -   repo: https://github.com/psf/black
-<<<<<<< HEAD
-    rev: 23.9.1
-=======
     rev: 24.4.2
->>>>>>> a3b96a90
     hooks:
     -   id: black
 
 - repo: https://github.com/pre-commit/pre-commit-hooks
-<<<<<<< HEAD
-  rev: v4.4.0
-=======
   rev: v4.6.0
->>>>>>> a3b96a90
   hooks:
     - id: no-commit-to-branch
     - id: trailing-whitespace
 
-<<<<<<< HEAD
-- repo: https://github.com/PyCQA/flake8
-  rev: 6.1.0
-  hooks:
-=======
+
 -   repo: https://github.com/PyCQA/flake8
     rev: 7.1.0
     hooks:
->>>>>>> a3b96a90
     - id: flake8
       name: linting
       additional_dependencies: [
@@ -47,12 +34,8 @@
     - id: mypy
       name: mypy
       entry: ./run-mypy.sh
-<<<<<<< HEAD
       language: python
       language_version: "3.11"
-=======
-      language: system
->>>>>>> a3b96a90
       # use require_serial so that script
       # is only called once per commit
       require_serial: true
